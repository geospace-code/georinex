--- conflicted
+++ resolved
@@ -13,7 +13,6 @@
 except ImportError:
     ecef2geodetic = None
 
-
 def rinexobs2(fn: Path,
               use: Sequence[str]=None,
               tlim: Tuple[datetime, datetime]=None,
@@ -58,7 +57,6 @@
     fn: RINEX OBS 2 filename
     system: 'G', 'R', or similar
     meas:  'L1C'  or  ['L1C', 'C1C'] or similar
-
     fast: speculative preallocation based on minimum SV assumption and file size.
           Avoids double-reading file and more complicated linked lists.
           Believed that Numpy array should be faster than lists anyway.
@@ -69,19 +67,6 @@
 # %% allocation
     Nsvsys = 35  # Beidou is 35 max, the current maximum GNSS SV count
     Nsvmin = 6  # based on GPS only, 20 deg. min elev. at poles
-<<<<<<< HEAD
-
-    if fast:
-        times: List[datetime] = []
-        Nt = max(100, fn.stat().st_size // 80 // Nsvmin)  # estimated number of times in file
-    else:  # strict preallocation by double-reading file, OK for < 100 MB files
-        times = obstime2(fn, verbose=verbose)  # < 10 ms for 24 hour 15 second cadence
-        if times is None:
-            return
-
-        Nt = len(times)
-=======
->>>>>>> f3c27bfc
 
     hdr = obsheader2(fn, useindicators, meas)
 
@@ -111,15 +96,12 @@
 
     Npages = hdr['Nobsused']*3 if useindicators else hdr['Nobsused']
 
-<<<<<<< HEAD
-=======
     mem = psutil.virtual_memory()
     memneed = Npages * Nt * Nsvsys * 8  # 8 bytes => 64-bit float
     if memneed > 0.5*mem.available:  # because of array copy Numpy => Xarray
         raise RuntimeError(f'{fn} needs {memneed/1e9} GBytes RAM, but only {mem.available/1e9} Gbytes available \n'
                            'try fast=False to reduce RAM usage, raise a GitHub Issue to let us help')
 
->>>>>>> f3c27bfc
     data = np.empty((Npages, Nt, Nsvsys))
     if data.size == 0:
         return
@@ -127,19 +109,12 @@
     data.fill(np.nan)
 # %% start reading
     with opener(fn, verbose=verbose) as f:
-<<<<<<< HEAD
-        # skip header
-        for ln in f:
-            if 'END OF HEADER' in ln[60:80]:
-                break
-=======
         _skip_header(f)
->>>>>>> f3c27bfc
 
 # %% process data
         j = -1  # not enumerate in case of time error
         for ln in f:
-            time_epoch = _timeobs(ln, verbose=verbose)
+            time_epoch = _timeobs(ln)
             if time_epoch is None:
                 continue
 
@@ -186,20 +161,12 @@
             for i, s in enumerate(sv):
                 # don't process discarded satellites
                 if s[0] != system:
-<<<<<<< HEAD
-                    for _ in range(Nl_sv):
-=======
                     for _ in range(hdr['Nl_sv']):
->>>>>>> f3c27bfc
                         f.readline()
                     continue
                 # .rstrip() necessary to handle variety of files and Windows vs. Unix
                 # NOT readline(80), but readline()[:80] is needed!
-<<<<<<< HEAD
-                raw = [f'{f.readline()[:80]:80s}' for _ in range(Nl_sv)]  # .rstrip() adds no significant process time
-=======
                 raw = [f'{f.readline()[:80]:80s}' for _ in range(hdr['Nl_sv'])]  # .rstrip() adds no significant process time
->>>>>>> f3c27bfc
 
                 raws.append(''.join(raw))
             """
@@ -253,11 +220,7 @@
     if fast:
         data = data[:, :len(times), :]
 
-<<<<<<< HEAD
-    if np.isnan(data).all():
-=======
     if np.isnan(data).all():  # don't use darr=None sentinel, due to meas= cases
->>>>>>> f3c27bfc
         return
 
     fields = []
@@ -441,7 +404,7 @@
         hdr = obsheader2(f)
 
         for ln in f:
-            time_epoch = _timeobs(ln, verbose=verbose)
+            time_epoch = _timeobs(ln)
             if time_epoch is None:
                 continue
 
@@ -474,7 +437,7 @@
         f.readline()
 
 
-def _timeobs(ln: str, verbose: bool=False) -> Optional[datetime]:
+def _timeobs(ln: str) -> Optional[datetime]:
     """
     Python >= 3.7 supports nanoseconds.  https://www.python.org/dev/peps/pep-0564/
     Python < 3.7 supports microseconds.
