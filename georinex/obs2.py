--- conflicted
+++ resolved
@@ -66,11 +66,6 @@
     Lf = 14
     assert isinstance(system, str)
 # %% allocation
-<<<<<<< HEAD
-
-    Nsvmax = 32  # FIXME per each system.
-    times = obstime2(fn, verbose=verbose)  # < 10 ms for 24 hour 15 second cadence
-=======
     Nsvsys = 35  # Beidou is 35 max, the current maximum GNSS SV count
     Nsvmin = 6  # based on GPS only, 20 deg. min elev. at poles
 
@@ -84,7 +79,6 @@
 
         Nt = len(times)
 
->>>>>>> ef94069f
     hdr = obsheader2(fn, useindicators, meas)
 
     if hdr['systems'] != 'M' and system != hdr['systems']:
