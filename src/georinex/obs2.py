from __future__ import annotations
import typing as T
from pathlib import Path
import numpy as np
import logging
import io
from math import ceil
from datetime import datetime, timedelta
import xarray


try:
    from pymap3d import ecef2geodetic
except ImportError:
    ecef2geodetic = None

from .rio import opener, rinexinfo
from .common import determine_time_system, check_ram, check_time_interval, check_unique_times


def rinexobs2(
    fn: T.TextIO | Path,
    use: set[str] = None,
    tlim: tuple[datetime, datetime] = None,
    useindicators: bool = False,
    meas: list[str] = None,
    verbose: bool = False,
    *,
    fast: bool = True,
    interval: float | int | timedelta = None,
<<<<<<< HEAD
) -> xarray.Dataset:
=======
):

>>>>>>> b76b692b
    if isinstance(use, str):
        use = {use}

    if not use:
        use = {"C", "E", "G", "J", "R", "S"}

<<<<<<< HEAD
    obs = xarray.Dataset({}, coords={"time": np.array([], dtype="datetime64[ns]"), "sv": []})
    attrs: dict[str, T.Any] = {}
=======
    obs = xarray.Dataset(
        {}, coords={"time": np.array([], dtype="datetime64[ns]"), "sv": np.array([], dtype="<U3")}
    )
    attrs: dict[T.Hashable, T.Any] = {}

>>>>>>> b76b692b
    for u in use:
        o = rinexsystem2(
            fn,
            system=u,
            tlim=tlim,
            useindicators=useindicators,
            meas=meas,
            verbose=verbose,
            fast=fast,
            interval=interval,
        )

        if len(o.variables) > 0:
            attrs = o.attrs
            obs = xarray.merge((obs, o))

    obs.attrs = attrs

    return obs


def rinexsystem2(
    fn: T.TextIO | Path,
    system: str,
    tlim: tuple[datetime, datetime] = None,
    useindicators: bool = False,
    meas: list[str] = None,
    verbose: bool = False,
    *,
    fast: bool = True,
    interval: float | int | timedelta = None,
) -> xarray.Dataset:
    """
    process RINEX OBS data

    fn: RINEX OBS 2 filename
    system: 'G', 'R', or similar

    tlim: read between these time bounds
    useindicators: SSI, LLI are output
    meas:  'L1C'  or  ['L1C', 'C1C'] or similar

    fast: speculative preallocation based on minimum SV assumption and file size.
          Avoids double-reading file and more complicated linked lists.
          Believed that Numpy array should be faster than lists anyway.
          Reduce Nsvmin if error (let us know)

    t_interval: allows decimating file read by time e.g. every 5 seconds.
                Useful to speed up reading of very large RINEX files
    """
    Lf = 14
    if not isinstance(system, str):
        raise TypeError("System type() must be str")

    if tlim is not None and not isinstance(tlim[0], datetime):
        raise TypeError("time bounds are specified as datetime.datetime")

    interval = check_time_interval(interval)
    # %% allocation
    """
    Nsvsys may need updating as GNSS systems grow.
    Let us know if you needed to change them.

    Beidou is 35 max
    Galileo is 36 max
    """
    Nsvsys = 36

    hdr = obsheader2(fn, useindicators, meas)

    if hdr["systems"] != "M" and system != hdr["systems"]:
        logging.debug(f"system {system} in {fn} was not present")
        return xarray.Dataset({})
    # %% preallocate
    if fast:
        Nextra = _fast_alloc(fn, hdr["Nl_sv"])
        fast = Nextra > 0
        if verbose and not fast:
            logging.info(f"fast mode disabled due to estimation problem, Nextra: {Nextra}")
    else:
        Nextra = 0

    times = _num_times(fn, Nextra, tlim, verbose)
    Nt = times.size

    Npages = hdr["Nobsused"] * 3 if useindicators else hdr["Nobsused"]

    memneed = Npages * Nt * Nsvsys * 8  # 8 bytes => 64-bit float
    check_ram(memneed, fn)
    data = np.empty((Npages, Nt, Nsvsys))
    data.fill(np.nan)
    # %% start reading
    with opener(fn) as f:
        _skip_header(f)

        # %% process data
        j = -1  # not enumerate in case of time error
        last_epoch = None
        # %% time handling / skipping
        for ln in f:
            try:
                time_epoch = _timeobs(ln)
            except ValueError:
                continue

            if tlim is not None:
                if time_epoch < tlim[0]:  # before specified start-time
                    _skip(f, ln, hdr["Nl_sv"])
                    continue
                elif time_epoch > tlim[1]:  # reached end-time of read
                    break

            if interval is not None:
                if last_epoch is None:  # initialization
                    last_epoch = time_epoch
                else:
                    if time_epoch - last_epoch < interval:
                        _skip(f, ln, hdr["Nl_sv"])
                        continue
                    else:
                        last_epoch += interval

            # %% j += 1 must be after all time skipping
            j += 1

            if verbose:
                print(time_epoch, end="\r")

            if fast:
                try:
                    times[j] = time_epoch
                except IndexError as e:
                    raise IndexError(
                        f'may be "fast" mode bug, try fast=False or "-strict" command-line option {e}'
                    )
            # %% Does anyone need this?
            #            try:
            #                toffset = ln[68:80]
            #            except ValueError:
            #                pass
            # %% get SV indices
            try:
                sv = _getsvind(f, ln)
            except ValueError as e:
                logging.debug(e)
                continue
            # %% select one, a few, or all satellites
            iuse = [i for i, s in enumerate(sv) if s[0] == system]
            if len(iuse) == 0:
                _skip(f, ln, hdr["Nl_sv"], sv)
                continue

            gsv = np.array(sv)[iuse]
            # %% assign data for each time step
            raws = []
            for s in sv:
                # don't process discarded satellites
                if s[0] != system:
                    for _ in range(hdr["Nl_sv"]):
                        f.readline()
                    continue
                # .rstrip() necessary to handle variety of files and Windows vs. Unix
                # NOT readline(80), but readline()[:80] is needed!
                raw = [
                    f"{f.readline()[:80]:80s}" for _ in range(hdr["Nl_sv"])
                ]  # .rstrip() adds no significant process time

                raws.append("".join(raw))
            """
            it is about 5x faster to call np.genfromtxt() for all sats and then index,
            vs. calling np.genfromtxt() for each sat.
            """
            # can't use "usecols" with "delimiter"
            # FIXME: only read requested meas=
            darr = np.empty((len(raws), hdr["Nobsused"]))
            darr.fill(np.nan)
            for i, r in enumerate(raws):
                for k in range(hdr["Nobs"]):
                    v = r[k * (Lf + 2) : (k + 1) * (Lf + 2)]

                    if useindicators:
                        if v[:-2].strip():
                            darr[i, k * 3] = float(v[:-2])

                        if v[-2].strip():
                            darr[i, k * 3 + 1] = float(v[-2])

                        if v[-1].strip():
                            darr[i, k * 3 + 2] = float(v[-1])
                    else:
                        if v[:-2].strip():
                            darr[i, k] = float(v[:-2])

            assert darr.shape[0] == gsv.size

            # %% select only "used" satellites
            if system == "S":
                isv = range(len(gsv))
            else:
                isv = [int(s[1:]) - 1 for s in gsv]

            for i, k in enumerate(hdr["fields_ind"]):
                if useindicators:
                    data[i * 3, j, isv] = darr[:, k * 3]
                    # FIXME which other should be excluded?
                    ind = i if meas is not None else k
                    if not hdr["fields"][ind].startswith("S"):
                        if hdr["fields"][ind].startswith("L"):
                            data[i * 3 + 1, j, isv] = darr[:, k * 3 + 1]

                        data[i * 3 + 2, j, isv] = darr[:, k * 3 + 2]
                else:
                    data[i, j, isv] = darr[:, k]
    # %% output gathering
    data = data[:, : times.size, :]  # trims down for unneeded preallocated

    fields = []
    for field in hdr["fields"]:
        fields.append(field)
        if useindicators:
            if field not in ("S1", "S2", "S5"):
                if field in ("L1", "L2", "L5"):
                    fields.append(f"{field}lli")
                else:
                    fields.append(None)
                fields.append(f"{field}ssi")
            else:
                fields.extend([None, None])

    if system == "S":
        obs = xarray.Dataset(coords={"time": times, "sv": gsv})
    else:
        obs = xarray.Dataset(
            coords={"time": times, "sv": [f"{system}{i:02d}" for i in range(1, Nsvsys + 1)]}
        )

    for i, k in enumerate(fields):
        # FIXME: for limited time span reads, this drops unused data variables
        # if np.isnan(data[i, ...]).all():
        #     continue
        if k is None:
            continue
        obs[k] = (("time", "sv"), data[i, :, : len(obs["sv"])])

    obs = obs.dropna(dim="sv", how="all")
    obs = obs.dropna(dim="time", how="all")  # when tlim specified
    # %% attributes
    obs.attrs["version"] = hdr["version"]

    # Get interval from header or derive it from the data
    if "interval" in hdr.keys():
        obs.attrs["interval"] = hdr["interval"]
    elif "time" in obs.coords.keys():
        # median is robust against gaps
        try:
            obs.attrs["interval"] = np.median(np.diff(obs.time) / np.timedelta64(1, "s"))
        except TypeError:
            pass
    else:
        obs.attrs["interval"] = np.nan

    obs.attrs["rinextype"] = "obs"
    obs.attrs["fast_processing"] = int(fast)  # bool is not allowed in NetCDF4
    obs.attrs["time_system"] = determine_time_system(hdr)
    if isinstance(fn, Path):
        obs.attrs["filename"] = fn.name
    if "rxmodel" in hdr.keys():
        obs.attrs["rxmodel"] = hdr["rxmodel"]
    if "position" in hdr.keys():
        obs.attrs["position"] = hdr["position"]

    if "position_geodetic" in hdr.keys():
        obs.attrs["position_geodetic"] = hdr["position_geodetic"]

    return obs


def _num_times(
    fn: T.TextIO | Path, Nextra: int, tlim: T.Optional[tuple[datetime, datetime]], verbose: bool
):
    Nsvmin = 6  # based on GPS only, 20 deg. min elev. at poles

    if Nextra:
        """
        estimated number of satellites per file:
            * RINEX OBS2 files have at least one 80-byte line per time: Nsvmin* ceil(Nobs / 5)

        We open the file and seek because often we're using compressed files
        that have been decompressed in memory only--there is no on-disk
        uncompressed file.
        """
        with opener(fn) as f:
            f.seek(0, io.SEEK_END)
            filesize = f.tell()
            f.seek(0, io.SEEK_SET)  # NEED THIS for io.StringIO input from user!

        Nt = ceil(filesize / 80 / (Nsvmin * Nextra))
        times = np.empty(Nt, dtype=datetime)
    else:  # strict preallocation by double-reading file, OK for < 100 MB files
        t = obstime2(fn, verbose=verbose)  # < 10 ms for 24 hour 15 second cadence
        if tlim is not None:
            times = t[(tlim[0] <= t) & (t <= tlim[1])]
        else:
            times = t

    return times


def obsheader2(
    f: T.TextIO | Path, useindicators: bool = False, meas: list[str] = None
) -> dict[T.Hashable, T.Any]:
    """
    End users should use rinexheader()
    """
    if isinstance(f, (str, Path)):
        with opener(f, header=True) as h:
            return obsheader2(h, useindicators, meas)

    f.seek(0)
    # %% selection
    if isinstance(meas, str):
        meas = [meas]

    if not meas or not meas[0].strip():
        meas = None

    hdr = rinexinfo(f)
    Nobs = 0  # not None due to type checking

    for ln in f:
        if "END OF HEADER" in ln:
            break

        hd = ln[60:80].strip()
        c = ln[:60]
        # %% measurement types
        if "# / TYPES OF OBSERV" in hd:
            if Nobs == 0:
                Nobs = int(c[:6])
                hdr[hd] = c[6:].split()
            else:
                hdr[hd] += c[6:].split()
        elif hd not in hdr:  # Header label
            hdr[hd] = c  # string with info
        else:  # concatenate
            hdr[hd] += " " + c
    # %% useful values
    try:
        hdr["systems"] = hdr["RINEX VERSION / TYPE"][40]
    except KeyError:
        pass

    hdr["Nobs"] = Nobs
    # 5 observations per line (incorporating LLI, SSI)
    hdr["Nl_sv"] = ceil(hdr["Nobs"] / 5)
    # %% list with receiver location in x,y,z cartesian ECEF (OPTIONAL)
    try:
        hdr["position"] = [float(j) for j in hdr["APPROX POSITION XYZ"].split()][:3]
        if ecef2geodetic is not None:
            hdr["position_geodetic"] = ecef2geodetic(*hdr["position"])
    except (KeyError, ValueError):
        pass
    # %% observation types
    try:
        hdr["fields"] = hdr["# / TYPES OF OBSERV"]
        if hdr["Nobs"] != len(hdr["fields"]):
            logging.error(
                f"{f.name} number of observations declared in header does not match fields"
            )
            hdr["Nobs"] = len(hdr["fields"])

        if isinstance(meas, (tuple, list, np.ndarray)):
            ind: T.Any = np.zeros(len(hdr["fields"]), dtype=bool)
            for m in meas:
                for i, field in enumerate(hdr["fields"]):
                    if field.startswith(m):
                        ind[i] = True

            hdr["fields_ind"] = np.nonzero(ind)[0]
        else:
            ind = np.s_[:]
            hdr["fields_ind"] = np.arange(hdr["Nobs"])

        hdr["fields"] = np.array(hdr["fields"])[ind].tolist()
    except KeyError:
        pass

    hdr["Nobsused"] = hdr["Nobs"]
    if useindicators:
        hdr["Nobsused"] *= 3

    # %%
    try:
        hdr["# OF SATELLITES"] = int(hdr["# OF SATELLITES"][:6])
    except (KeyError, ValueError):
        pass
    # %% time
    try:
        hdr["t0"] = _timehdr(hdr["TIME OF FIRST OBS"])
    except (KeyError, ValueError):
        pass

    try:
        hdr["t1"] = _timehdr(hdr["TIME OF LAST OBS"])
    except (KeyError, ValueError):
        pass

    try:  # This key is OPTIONAL
        hdr["interval"] = float(hdr["INTERVAL"][:10])
    except (KeyError, ValueError):
        pass

    try:
        s = " "
        hdr["rxmodel"] = s.join(hdr["REC # / TYPE / VERS"].split()[1:-1])
    except (KeyError, ValueError):
        pass

    return hdr


def _getsvind(f: T.TextIO, ln: str) -> list[str]:
    if len(ln) < 32:
        raise ValueError(f"satellite index line truncated:  {ln}")

    Nsv = int(ln[29:32])  # Number of visible satellites this time %i3
    # get first 12 SV ID's
    sv = _getSVlist(ln, min(12, Nsv), [])

    # any more SVs?
    n = Nsv - 12
    while n > 0:
        sv = _getSVlist(f.readline(), min(12, n), sv)
        n -= 12

    if Nsv != len(sv):
        raise ValueError("satellite list read incorrectly")

    return sv


def _getSVlist(ln: str, N: int, sv: list[str]) -> list[str]:
    """parse a line of text from RINEX2 SV list"""
    sv.extend([ln[32 + i * 3 : 35 + i * 3] for i in range(N)])

    # compatibility for early rinex where a space
    # in SSI position is assumed to be GPS
    for i, s in enumerate(sv):
        if s[0] == " ":
            sv[i] = "G" + s[1:3]

    return sv


def obstime2(fn: T.TextIO | Path, verbose: bool = False):
    """
    read all times in RINEX2 OBS file
    """

    times = []
    with opener(fn) as f:
        # Capture header info
        hdr = obsheader2(f)

        for ln in f:
            try:
                time_epoch = _timeobs(ln)
            except ValueError:
                continue

            times.append(time_epoch)

            _skip(f, ln, hdr["Nl_sv"])

    times = np.asarray(times, dtype="datetime64[ms]")

    check_unique_times(times)

    return times


def _skip(f: T.TextIO, ln: str, Nl_sv: int, sv: list[str] = None):
    """
    skip ahead to next time step
    """
    if sv is None:
        sv = _getsvind(f, ln)

    # f.seek(len(sv)*Nl_sv*80, 1)  # not for io.TextIOWrapper ?
    for _ in range(len(sv) * Nl_sv):
        f.readline()


def _timehdr(ln: str) -> datetime:
    """
    handles malformed header dates
    NOTE: must do second=int(float()) due to non-conforming files that don't line up decimal point.
    """

    try:
        second = int(float(ln[30:36]))
    except ValueError:
        second = 0

    if not 0 <= second <= 59:
        second = 0

    try:
        usec = int(float(ln[30:43]) % 1 * 1000000)
    except ValueError:
        usec = 0

    if not 0 <= usec <= 999999:
        usec = 0

    return datetime(
        year=int(ln[:6]),
        month=int(ln[6:12]),
        day=int(ln[12:18]),
        hour=int(ln[18:24]),
        minute=int(ln[24:30]),
        second=second,
        microsecond=usec,
    )


def _timeobs(ln: str) -> datetime:
    year = int(ln[1:3])
    if year < 80:
        year += 2000
    else:
        year += 1900

    try:
        usec = int(float(ln[16:26]) % 1 * 1000000)
    except ValueError:
        usec = 0

    t = datetime(
        year=year,
        month=int(ln[4:6]),
        day=int(ln[7:9]),
        hour=int(ln[10:12]),
        minute=int(ln[13:15]),
        second=int(ln[16:18]),
        microsecond=usec,
    )
    # %% check if valid time
    eflag = int(ln[28])
    if eflag not in (0, 1, 5, 6):  # EPOCH FLAG
        raise ValueError(f"{t}: epoch flag {eflag}")

    return t


def _skip_header(f: T.TextIO):
    for ln in f:
        if "END OF HEADER" in ln:
            break


def _fast_alloc(fn: T.TextIO | Path, Nl_sv: int) -> int:
    """
    prescan first N lines of file to see if it truncates to less than 80 bytes

    Picking N:  N > Nobs+4 or so.
      100 seemed a good start.
    """
    if isinstance(fn, Path):
        assert fn.is_file(), "need freshly opened file"
    elif isinstance(fn, io.StringIO):
        fn.seek(0)
    else:
        raise TypeError(f"Unknown filetype {type(fn)}")

    ln = ""  # in case of truncated file, don't crash
    with opener(fn) as f:
        _skip_header(f)
        # %% find the first line with time (sometimes a blank line or two after header)
        for ln in f:
            try:
                t = _timeobs(ln)
            except ValueError:
                continue

            if isinstance(t, datetime):
                break

        try:
            _getsvind(f, ln)
        except ValueError as e:
            logging.debug(e)
            return 0

        raw = [f.readline() for _ in range(Nl_sv)]

    lens = list(map(len, raw))
    if max(lens) < 79:  # oddly formatted file, no prediction
        return 0

    shorts = sum(ln < 79 for ln in lens)

    return len(lens) - shorts<|MERGE_RESOLUTION|>--- conflicted
+++ resolved
@@ -28,28 +28,17 @@
     *,
     fast: bool = True,
     interval: float | int | timedelta = None,
-<<<<<<< HEAD
 ) -> xarray.Dataset:
-=======
-):
-
->>>>>>> b76b692b
+
     if isinstance(use, str):
         use = {use}
 
     if not use:
         use = {"C", "E", "G", "J", "R", "S"}
 
-<<<<<<< HEAD
     obs = xarray.Dataset({}, coords={"time": np.array([], dtype="datetime64[ns]"), "sv": []})
     attrs: dict[str, T.Any] = {}
-=======
-    obs = xarray.Dataset(
-        {}, coords={"time": np.array([], dtype="datetime64[ns]"), "sv": np.array([], dtype="<U3")}
-    )
-    attrs: dict[T.Hashable, T.Any] = {}
-
->>>>>>> b76b692b
+
     for u in use:
         o = rinexsystem2(
             fn,
