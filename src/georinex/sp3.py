"""
SP3 format:
    https://kb.igs.org/hc/en-us/articles/201096516-IGS-Formats
"""

from __future__ import annotations
import typing as T
import xarray
import numpy as np
import logging
from pathlib import Path
from datetime import datetime, timedelta

from .rio import first_nonblank_line, opener

# for NetCDF compression. too high slows down with little space savings.
ENC = {"zlib": True, "complevel": 1, "fletcher32": True}


def load_sp3(fn: Path, outfn: Path) -> xarray.Dataset:
    """
    The basic format is a position and clock record;
    a second, optional, record contains velocities and clock rates-of-change.

    http://epncb.oma.be/ftp/data/format/sp3_docu.txt  (sp3a)
    """
<<<<<<< HEAD
    dat: dict[str, T.Any] = {}
    with opener(fn) as f:
=======
    dat: dict[T.Hashable, T.Any] = {}
    with fn.open("r") as f:
>>>>>>> 04c8a85b
        ln = first_nonblank_line(f)
        assert ln[0] == "#", f"failed to read {fn} line 1"
        # sp3_version = ln[1]
        dat["t0"] = sp3dt(ln)
        # Nepoch != number of time steps, at least for some files
        dat["Nepoch"] = int(ln[32:39])
        dat["coord_sys"] = ln[46:51]
        dat["orbit_type"] = ln[52:55]
        dat["agency"] = ln[56:60]

        f.readline()
        ln = f.readline()
        assert ln[0] == "+", f"failed to read {fn} SV header"
        # version c : Nsv <= 85, int(ln[4:6])
        # version d : Nsv <= 999, int(len[3:6])
        # (see ftp://igs.org/pub/data/format/sp3d.pdf)
        # So this should work for both versions
        Nsv = int(ln[3:6])
        svs = get_sv(ln, Nsv)
        unread_sv = Nsv - 17
        while unread_sv > 0:
            svs += get_sv(f.readline(), unread_sv)
            unread_sv -= 17
        # let us know if you need these intermediate lines parsed
        for ln in f:
            if ln.startswith("*"):
                break
        if not ln.startswith("*"):  # EOF
            raise ValueError(f"{fn} appears to be badly malformed")
        # the rest of the file is data, punctuated by epoch lines
        ecefs = []
        clocks = []
        vels = []
        ecef = np.empty((Nsv, 3))
        clock = np.empty((Nsv, 2))
        vel = np.empty((Nsv, 3))
        i = 0

        times = [sp3dt(ln)]

        for ln in f:
            if ln[0] == "*":
                times.append(sp3dt(ln))
                ecefs.append(ecef)
                clocks.append(clock)
                vels.append(vel)

                ecef = np.empty((Nsv, 3))
                clock = np.empty((Nsv, 2))  # clock and clock rate-of-change

                vel = np.empty((Nsv, 3))
                vel.fill(np.nan)  # may not always have velocity

                i = 0
                continue

            if ln[0] == "P":
                ecef[i, :] = (float(ln[4:18]), float(ln[18:32]), float(ln[32:46]))
                clock[i, 0] = float(ln[46:60])
                i += 1
            elif ln[0] == "V":
                vel[i - 1, :] = (float(ln[4:18]), float(ln[18:32]), float(ln[32:46]))
                clock[i - 1, 1] = float(ln[46:60])
            elif ln.startswith(("EP", "EV")):
                # let us know if you want these data types
                pass
            elif len(ln) == 0:  # blank line
                pass
            elif len(ln) >= 4 and ln[3] == "*":  # sp3a no data
                continue
            elif ln.startswith("EOF"):
                break
            else:
                logging.info(f"unknown data {ln}")

    # assemble the last time step
    ecefs.append(ecef)
    clocks.append(clock)
    vels.append(vel)
    aclock = np.asarray(clocks)

    # assemble into final xarray.Dataset
    ds = xarray.Dataset(coords={"time": times, "sv": svs, "ECEF": ["x", "y", "z"]})
    ds["position"] = (("time", "sv", "ECEF"), ecefs)
    ds["clock"] = (("time", "sv"), aclock[:, :, 0])

    ds["velocity"] = (("time", "sv", "ECEF"), vels)
    ds["dclock"] = (("time", "sv"), aclock[:, :, 1])

    ds.attrs = dat

    if outfn:
        outfn = Path(outfn).expanduser()
        enc = {k: ENC for k in ds.data_vars}
        ds.to_netcdf(outfn, mode="w", encoding=enc)

    return ds


def sp3dt(ln: str) -> datetime:
    """
    some receivers such as ESA Swarm return seconds=60, so let's patch this.
    """

    dt = []

    hour = int(ln[14:16])
    minute = int(ln[17:19])
    second = int(ln[20:22])

    if second == 60:
        dt.append(timedelta(minutes=1))
        second = 0

    if minute == 60:
        dt.append(timedelta(hours=1))
        minute = 0

    if hour == 24:
        dt.append(timedelta(days=1))
        hour = 0

    time = datetime(
        year=int(ln[3:7]),
        month=int(ln[8:10]),
        day=int(ln[11:13]),
        hour=hour,
        minute=minute,
        second=second,
        microsecond=int(ln[23:29]),
    )

    for t in dt:
        time += t

    return time


def get_sv(ln: str, Nsv: int) -> list[str]:
    if ln[0] != "+":
        return []
    i0 = 9
    svs = []
    for i in range(min(Nsv, 17)):
        svs.append(ln[i0 + i * 3 : (i0 + 3) + i * 3].replace(" ", ""))

    return svs<|MERGE_RESOLUTION|>--- conflicted
+++ resolved
@@ -24,13 +24,9 @@
 
     http://epncb.oma.be/ftp/data/format/sp3_docu.txt  (sp3a)
     """
-<<<<<<< HEAD
+    
     dat: dict[str, T.Any] = {}
     with opener(fn) as f:
-=======
-    dat: dict[T.Hashable, T.Any] = {}
-    with fn.open("r") as f:
->>>>>>> 04c8a85b
         ln = first_nonblank_line(f)
         assert ln[0] == "#", f"failed to read {fn} line 1"
         # sp3_version = ln[1]
