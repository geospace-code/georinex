name: ci

on:
  push:
    paths:
<<<<<<< HEAD
      - "**.py"
  pull_request:
    paths:
      - "**.py"
=======
    - "**.py"
  pull_request:
    paths:
    - "**.py"


>>>>>>> 59ea93ae

jobs:

  linux:
    runs-on: ubuntu-latest
    strategy:
      matrix:
        python-version: [3.6, '3.x']
    steps:
    - uses: actions/checkout@v1
    - uses: actions/setup-python@v1
      with:
        python-version: ${{ matrix.pythonrsion }}
    - run: pip install -e .[tests,lint,io]
    - run: flake8
    - run: mypy .
    - run: pytest
      working-directory: tests

  integration:
    runs-on: ${{ matrix.os }}
    strategy:
      matrix:
        os: [windows-latest, macos-latest]
    steps:
    - uses: actions/checkout@v1
    - uses: actions/setup-python@v1
      with:
        python-version: '3.x'
    - run: pip install .[tests,io]
    - run: pytest
      working-directory: tests<|MERGE_RESOLUTION|>--- conflicted
+++ resolved
@@ -3,19 +3,10 @@
 on:
   push:
     paths:
-<<<<<<< HEAD
-      - "**.py"
-  pull_request:
-    paths:
-      - "**.py"
-=======
     - "**.py"
   pull_request:
     paths:
     - "**.py"
-
-
->>>>>>> 59ea93ae
 
 jobs:
 
@@ -28,7 +19,7 @@
     - uses: actions/checkout@v1
     - uses: actions/setup-python@v1
       with:
-        python-version: ${{ matrix.pythonrsion }}
+        python-version: ${{ matrix.python-version }}
     - run: pip install -e .[tests,lint,io]
     - run: flake8
     - run: mypy .
