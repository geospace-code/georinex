--- conflicted
+++ resolved
@@ -1,10 +1,6 @@
 [metadata]
 name = georinex
-<<<<<<< HEAD
-version = 1.6.6
-=======
 version = 1.6.7
->>>>>>> f3c27bfc
 author = Michael Hirsch, Ph.D.
 author_email = scivision@users.noreply.github.com
 description = Python RINEX 2/3 NAV/OBS reader with speed and simplicity.
